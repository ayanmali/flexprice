package service

import (
	"github.com/flexprice/flexprice/internal/config"
	"github.com/flexprice/flexprice/internal/domain/addon"
	"github.com/flexprice/flexprice/internal/domain/addonassociation"
	"github.com/flexprice/flexprice/internal/domain/auth"
	"github.com/flexprice/flexprice/internal/domain/connection"
	costsheet "github.com/flexprice/flexprice/internal/domain/costsheet"
	"github.com/flexprice/flexprice/internal/domain/coupon"
	"github.com/flexprice/flexprice/internal/domain/coupon_application"
	"github.com/flexprice/flexprice/internal/domain/coupon_association"
	"github.com/flexprice/flexprice/internal/domain/creditgrant"
	"github.com/flexprice/flexprice/internal/domain/creditgrantapplication"
	"github.com/flexprice/flexprice/internal/domain/creditnote"
	"github.com/flexprice/flexprice/internal/domain/customer"
	"github.com/flexprice/flexprice/internal/domain/entitlement"
	"github.com/flexprice/flexprice/internal/domain/entityintegrationmapping"
	"github.com/flexprice/flexprice/internal/domain/environment"
	"github.com/flexprice/flexprice/internal/domain/events"
	"github.com/flexprice/flexprice/internal/domain/feature"
	"github.com/flexprice/flexprice/internal/domain/invoice"
	"github.com/flexprice/flexprice/internal/domain/meter"
	"github.com/flexprice/flexprice/internal/domain/payment"
	"github.com/flexprice/flexprice/internal/domain/plan"
	"github.com/flexprice/flexprice/internal/domain/price"
<<<<<<< HEAD
	"github.com/flexprice/flexprice/internal/domain/priceunit"
=======
	"github.com/flexprice/flexprice/internal/domain/proration"
>>>>>>> 59edb4bc
	"github.com/flexprice/flexprice/internal/domain/secret"
	"github.com/flexprice/flexprice/internal/domain/settings"
	"github.com/flexprice/flexprice/internal/domain/subscription"
	"github.com/flexprice/flexprice/internal/domain/task"
	taxrate "github.com/flexprice/flexprice/internal/domain/tax"
	taxapplied "github.com/flexprice/flexprice/internal/domain/taxapplied"
	taxassociation "github.com/flexprice/flexprice/internal/domain/taxassociation"
	"github.com/flexprice/flexprice/internal/domain/tenant"
	"github.com/flexprice/flexprice/internal/domain/user"
	"github.com/flexprice/flexprice/internal/domain/wallet"
	"github.com/flexprice/flexprice/internal/httpclient"
	"github.com/flexprice/flexprice/internal/logger"
	"github.com/flexprice/flexprice/internal/pdf"
	"github.com/flexprice/flexprice/internal/postgres"
	"github.com/flexprice/flexprice/internal/publisher"
	"github.com/flexprice/flexprice/internal/s3"
	webhookPublisher "github.com/flexprice/flexprice/internal/webhook/publisher"
)

// ServiceParams holds common dependencies for services
// TODO: start using this for all services init
type ServiceParams struct {
	Logger       *logger.Logger
	Config       *config.Configuration
	DB           postgres.IClient
	PDFGenerator pdf.Generator
	S3           s3.Service

	// Repositories
	AuthRepo                     auth.Repository
	UserRepo                     user.Repository
	EventRepo                    events.Repository
	ProcessedEventRepo           events.ProcessedEventRepository
	MeterRepo                    meter.Repository
	PriceRepo                    price.Repository
	PriceUnitRepo                priceunit.Repository
	CustomerRepo                 customer.Repository
	PlanRepo                     plan.Repository
	SubRepo                      subscription.Repository
	SubscriptionScheduleRepo     subscription.SubscriptionScheduleRepository
	SubscriptionLineItemRepo     subscription.LineItemRepository
	WalletRepo                   wallet.Repository
	TenantRepo                   tenant.Repository
	InvoiceRepo                  invoice.Repository
	FeatureRepo                  feature.Repository
	EntitlementRepo              entitlement.Repository
	PaymentRepo                  payment.Repository
	SecretRepo                   secret.Repository
	EnvironmentRepo              environment.Repository
	TaskRepo                     task.Repository
	CreditGrantRepo              creditgrant.Repository
	CostSheetRepo                costsheet.Repository
	CreditNoteRepo               creditnote.Repository
	CreditNoteLineItemRepo       creditnote.CreditNoteLineItemRepository
	CreditGrantApplicationRepo   creditgrantapplication.Repository
	TaxRateRepo                  taxrate.Repository
	TaxAssociationRepo           taxassociation.Repository
	TaxAppliedRepo               taxapplied.Repository
	CouponRepo                   coupon.Repository
	CouponAssociationRepo        coupon_association.Repository
	CouponApplicationRepo        coupon_application.Repository
	AddonRepo                    addon.Repository
	AddonAssociationRepo         addonassociation.Repository
	ConnectionRepo               connection.Repository
	EntityIntegrationMappingRepo entityintegrationmapping.Repository
	SettingsRepo                 settings.Repository

	// Publishers
	EventPublisher   publisher.EventPublisher
	WebhookPublisher webhookPublisher.WebhookPublisher

	// http client
	Client httpclient.Client

	// Proration
	ProrationCalculator proration.Calculator
}

// Common service params
func NewServiceParams(
	logger *logger.Logger,
	config *config.Configuration,
	db postgres.IClient,
	pdfGenerator pdf.Generator,
	authRepo auth.Repository,
	userRepo user.Repository,
	eventRepo events.Repository,
	processedEventRepo events.ProcessedEventRepository,
	meterRepo meter.Repository,
	priceRepo price.Repository,
	priceUnitRepo priceunit.Repository,
	customerRepo customer.Repository,
	planRepo plan.Repository,
	subRepo subscription.Repository,
	subscriptionScheduleRepo subscription.SubscriptionScheduleRepository,
	subscriptionLineItemRepo subscription.LineItemRepository,
	walletRepo wallet.Repository,
	tenantRepo tenant.Repository,
	invoiceRepo invoice.Repository,
	featureRepo feature.Repository,
	creditGrantApplicationRepo creditgrantapplication.Repository,
	entitlementRepo entitlement.Repository,
	paymentRepo payment.Repository,
	secretRepo secret.Repository,
	environmentRepo environment.Repository,
	creditGrantRepo creditgrant.Repository,
	creditNoteRepo creditnote.Repository,
	creditNoteLineItemRepo creditnote.CreditNoteLineItemRepository,
	taxConfigRepo taxassociation.Repository,
	taskRepo task.Repository,
	costSheetRepo costsheet.Repository,
	taxAppliedRepo taxapplied.Repository,
	taxRateRepo taxrate.Repository,
	couponRepo coupon.Repository,
	couponAssociationRepo coupon_association.Repository,
	couponApplicationRepo coupon_application.Repository,
	eventPublisher publisher.EventPublisher,
	webhookPublisher webhookPublisher.WebhookPublisher,
	s3Service s3.Service,
	client httpclient.Client,
<<<<<<< HEAD
	addonRepo addon.Repository,
	addonAssociationRepo addonassociation.Repository,
	connectionRepo connection.Repository,
	entityIntegrationMappingRepo entityintegrationmapping.Repository,
	settingsRepo settings.Repository,
) ServiceParams {
	return ServiceParams{
		Logger:                       logger,
		Config:                       config,
		DB:                           db,
		PDFGenerator:                 pdfGenerator,
		AuthRepo:                     authRepo,
		UserRepo:                     userRepo,
		EventRepo:                    eventRepo,
		ProcessedEventRepo:           processedEventRepo,
		MeterRepo:                    meterRepo,
		PriceRepo:                    priceRepo,
		PriceUnitRepo:                priceUnitRepo,
		CustomerRepo:                 customerRepo,
		PlanRepo:                     planRepo,
		SubRepo:                      subRepo,
		SubscriptionScheduleRepo:     subscriptionScheduleRepo,
		SubscriptionLineItemRepo:     subscriptionLineItemRepo,
		WalletRepo:                   walletRepo,
		TenantRepo:                   tenantRepo,
		InvoiceRepo:                  invoiceRepo,
		FeatureRepo:                  featureRepo,
		EntitlementRepo:              entitlementRepo,
		PaymentRepo:                  paymentRepo,
		SecretRepo:                   secretRepo,
		EnvironmentRepo:              environmentRepo,
		CreditGrantRepo:              creditGrantRepo,
		CreditGrantApplicationRepo:   creditGrantApplicationRepo,
		TaskRepo:                     taskRepo,
		CostSheetRepo:                costSheetRepo,
		CreditNoteRepo:               creditNoteRepo,
		CreditNoteLineItemRepo:       creditNoteLineItemRepo,
		TaxRateRepo:                  taxRateRepo,
		TaxAssociationRepo:           taxConfigRepo,
		TaxAppliedRepo:               taxAppliedRepo,
		EventPublisher:               eventPublisher,
		WebhookPublisher:             webhookPublisher,
		S3:                           s3Service,
		Client:                       client,
		CouponRepo:                   couponRepo,
		CouponAssociationRepo:        couponAssociationRepo,
		CouponApplicationRepo:        couponApplicationRepo,
		AddonRepo:                    addonRepo,
		AddonAssociationRepo:         addonAssociationRepo,
		ConnectionRepo:               connectionRepo,
		EntityIntegrationMappingRepo: entityIntegrationMappingRepo,
		SettingsRepo:                 settingsRepo,
=======
	taskRepo task.Repository,
	prorationCalculator proration.Calculator,
) ServiceParams {
	return ServiceParams{
		Logger:                   logger,
		Config:                   config,
		DB:                       db,
		PDFGenerator:             pdfGenerator,
		AuthRepo:                 authRepo,
		UserRepo:                 userRepo,
		EventRepo:                eventRepo,
		ProcessedEventRepo:       processedEventRepo,
		MeterRepo:                meterRepo,
		PriceRepo:                priceRepo,
		CustomerRepo:             customerRepo,
		PlanRepo:                 planRepo,
		SubRepo:                  subRepo,
		SubscriptionScheduleRepo: subscriptionScheduleRepo,
		WalletRepo:               walletRepo,
		TenantRepo:               tenantRepo,
		InvoiceRepo:              invoiceRepo,
		FeatureRepo:              featureRepo,
		EntitlementRepo:          entitlementRepo,
		PaymentRepo:              paymentRepo,
		SecretRepo:               secretRepo,
		EnvironmentRepo:          environmentRepo,
		CreditGrantRepo:          creditGrantRepo,
		EventPublisher:           eventPublisher,
		WebhookPublisher:         webhookPublisher,
		S3:                       s3Service,
		Client:                   client,
		TaskRepo:                 taskRepo,
		ProrationCalculator:      prorationCalculator,
>>>>>>> 59edb4bc
	}
}<|MERGE_RESOLUTION|>--- conflicted
+++ resolved
@@ -24,11 +24,8 @@
 	"github.com/flexprice/flexprice/internal/domain/payment"
 	"github.com/flexprice/flexprice/internal/domain/plan"
 	"github.com/flexprice/flexprice/internal/domain/price"
-<<<<<<< HEAD
 	"github.com/flexprice/flexprice/internal/domain/priceunit"
-=======
 	"github.com/flexprice/flexprice/internal/domain/proration"
->>>>>>> 59edb4bc
 	"github.com/flexprice/flexprice/internal/domain/secret"
 	"github.com/flexprice/flexprice/internal/domain/settings"
 	"github.com/flexprice/flexprice/internal/domain/subscription"
@@ -149,12 +146,12 @@
 	webhookPublisher webhookPublisher.WebhookPublisher,
 	s3Service s3.Service,
 	client httpclient.Client,
-<<<<<<< HEAD
 	addonRepo addon.Repository,
 	addonAssociationRepo addonassociation.Repository,
 	connectionRepo connection.Repository,
 	entityIntegrationMappingRepo entityintegrationmapping.Repository,
 	settingsRepo settings.Repository,
+	prorationCalculator proration.Calculator,
 ) ServiceParams {
 	return ServiceParams{
 		Logger:                       logger,
@@ -202,40 +199,6 @@
 		ConnectionRepo:               connectionRepo,
 		EntityIntegrationMappingRepo: entityIntegrationMappingRepo,
 		SettingsRepo:                 settingsRepo,
-=======
-	taskRepo task.Repository,
-	prorationCalculator proration.Calculator,
-) ServiceParams {
-	return ServiceParams{
-		Logger:                   logger,
-		Config:                   config,
-		DB:                       db,
-		PDFGenerator:             pdfGenerator,
-		AuthRepo:                 authRepo,
-		UserRepo:                 userRepo,
-		EventRepo:                eventRepo,
-		ProcessedEventRepo:       processedEventRepo,
-		MeterRepo:                meterRepo,
-		PriceRepo:                priceRepo,
-		CustomerRepo:             customerRepo,
-		PlanRepo:                 planRepo,
-		SubRepo:                  subRepo,
-		SubscriptionScheduleRepo: subscriptionScheduleRepo,
-		WalletRepo:               walletRepo,
-		TenantRepo:               tenantRepo,
-		InvoiceRepo:              invoiceRepo,
-		FeatureRepo:              featureRepo,
-		EntitlementRepo:          entitlementRepo,
-		PaymentRepo:              paymentRepo,
-		SecretRepo:               secretRepo,
-		EnvironmentRepo:          environmentRepo,
-		CreditGrantRepo:          creditGrantRepo,
-		EventPublisher:           eventPublisher,
-		WebhookPublisher:         webhookPublisher,
-		S3:                       s3Service,
-		Client:                   client,
-		TaskRepo:                 taskRepo,
-		ProrationCalculator:      prorationCalculator,
->>>>>>> 59edb4bc
+		ProrationCalculator:          prorationCalculator,
 	}
 }